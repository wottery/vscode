/*---------------------------------------------------------------------------------------------
 *  Copyright (c) Microsoft Corporation. All rights reserved.
 *  Licensed under the MIT License. See License.txt in the project root for license information.
 *--------------------------------------------------------------------------------------------*/

import * as fs from 'fs';
import * as cp from 'child_process';
import * as path from 'path';
import * as minimist from 'minimist';
import * as tmp from 'tmp';
import * as rimraf from 'rimraf';
import * as mkdirp from 'mkdirp';
<<<<<<< HEAD
import { Application } from './application';
=======
import { ncp } from 'ncp';
import { Application, Quality } from './application';
>>>>>>> 65002463

import { setup as setupDataMigrationTests } from './areas/workbench/data-migration.test';
import { setup as setupDataLossTests } from './areas/workbench/data-loss.test';
import { setup as setupDataExplorerTests } from './areas/explorer/explorer.test';
import { setup as setupDataPreferencesTests } from './areas/preferences/preferences.test';
import { setup as setupDataSearchTests } from './areas/search/search.test';
import { setup as setupDataCSSTests } from './areas/css/css.test';
import { setup as setupDataEditorTests } from './areas/editor/editor.test';
import { setup as setupDataDebugTests } from './areas/debug/debug.test';
import { setup as setupDataGitTests } from './areas/git/git.test';
import { setup as setupDataStatusbarTests } from './areas/statusbar/statusbar.test';
import { setup as setupDataExtensionTests } from './areas/extensions/extensions.test';
import { setup as setupTerminalTests } from './areas/terminal/terminal.test';
import { setup as setupDataMultirootTests } from './areas/multiroot/multiroot.test';
import { setup as setupDataLocalizationTests } from './areas/workbench/localization.test';
import { MultiLogger, Logger, ConsoleLogger, FileLogger } from './logger';

const tmpDir = tmp.dirSync({ prefix: 't' }) as { name: string; removeCallback: Function; };
const testDataPath = tmpDir.name;
process.once('exit', () => rimraf.sync(testDataPath));

const [, , ...args] = process.argv;
const opts = minimist(args, {
	string: [
		'build',
		'stable-build',
		'wait-time',
		'test-repo',
		'screenshots',
		'log'
	],
	boolean: [
		'verbose'
	],
	default: {
		verbose: false
	}
});

const workspaceFilePath = path.join(testDataPath, 'smoketest.code-workspace');
const testRepoUrl = 'https://github.com/Microsoft/vscode-smoketest-express';
const workspacePath = path.join(testDataPath, 'vscode-smoketest-express');
const extensionsPath = path.join(testDataPath, 'extensions-dir');
mkdirp.sync(extensionsPath);

const screenshotsPath = opts.screenshots ? path.resolve(opts.screenshots) : null;

if (screenshotsPath) {
	mkdirp.sync(screenshotsPath);
}

function fail(errorMessage): void {
	console.error(errorMessage);
	process.exit(1);
}

if (parseInt(process.version.substr(1)) < 6) {
	fail('Please update your Node version to greater than 6 to run the smoke test.');
}

// if (!opts.build) {
// 	process.env.VSCODE_CLI = '1';
// }

const userDataDir = path.join(testDataPath, 'd');

<<<<<<< HEAD
function getKeybindingPlatform(): string {
	switch (process.platform) {
		case 'darwin': return 'osx';
		case 'win32': return 'win';
		default: return process.platform;
	}
=======
let quality: Quality;
if (process.env.VSCODE_DEV === '1') {
	quality = Quality.Dev;
} else if (electronPath.indexOf('Code - Insiders') >= 0 /* macOS/Windows */ || electronPath.indexOf('code-insiders') /* Linux */ >= 0) {
	quality = Quality.Insiders;
} else {
	quality = Quality.Stable;
>>>>>>> 65002463
}

function toUri(path: string): string {
	if (process.platform === 'win32') {
		return `${path.replace(/\\/g, '/')}`;
	}

	return `${path}`;
}

async function createWorkspaceFile(): Promise<void> {
	if (fs.existsSync(workspaceFilePath)) {
		return;
	}

	console.log('*** Creating workspace file...');
	const workspace = {
		folders: [
			{
				path: toUri(path.join(workspacePath, 'public'))
			},
			{
				path: toUri(path.join(workspacePath, 'routes'))
			},
			{
				path: toUri(path.join(workspacePath, 'views'))
			}
		]
	};

	fs.writeFileSync(workspaceFilePath, JSON.stringify(workspace, null, '\t'));
}

async function setupRepository(): Promise<void> {
	if (opts['test-repo']) {
		console.log('*** Copying test project repository:', opts['test-repo']);
		rimraf.sync(workspacePath);
		// not platform friendly
		cp.execSync(`cp -R "${opts['test-repo']}" "${workspacePath}"`);
	} else {
		if (!fs.existsSync(workspacePath)) {
			console.log('*** Cloning test project repository...');
			cp.spawnSync('git', ['clone', testRepoUrl, workspacePath]);
		} else {
			console.log('*** Cleaning test project repository...');
			cp.spawnSync('git', ['fetch'], { cwd: workspacePath });
			cp.spawnSync('git', ['reset', '--hard', 'FETCH_HEAD'], { cwd: workspacePath });
			cp.spawnSync('git', ['clean', '-xdf'], { cwd: workspacePath });
		}

		console.log('*** Running yarn...');
		cp.execSync('yarn', { cwd: workspacePath, stdio: 'inherit' });
	}
}

async function setup(): Promise<void> {
	console.log('*** Test data:', testDataPath);
	console.log('*** Preparing smoketest setup...');

	await createWorkspaceFile();
	await setupRepository();

	console.log('*** Smoketest setup done!\n');
}

function createApp(): Application {
	const loggers: Logger[] = [];

	if (opts.verbose) {
		loggers.push(new ConsoleLogger());
	}

	let log: string | undefined = undefined;

	if (opts.log) {
		loggers.push(new FileLogger(opts.log));
		log = 'trace';
	}

	return new Application({
		codePath: opts.build,
		workspacePath,
		userDataDir,
		extensionsPath,
		workspaceFilePath,
		waitTime: parseInt(opts['wait-time'] || '0') || 20,
		logger: new MultiLogger(loggers),
		verbose: opts.verbose,
		log
	});
}

before(async function () {
	// allow two minutes for setup
	this.timeout(2 * 60 * 1000);
	await setup();
});

after(async function () {
	await new Promise(c => setTimeout(c, 500)); // wait for shutdown

	if (opts.log) {
		const logsDir = path.join(userDataDir, 'logs');
		const destLogsDir = path.join(path.dirname(opts.log), 'logs');
		await new Promise((c, e) => ncp(logsDir, destLogsDir, err => err ? e(err) : c()));
	}

	await new Promise((c, e) => rimraf(testDataPath, { maxBusyTries: 10 }, err => err ? e(err) : c()));
});

describe('Data Migration', () => {
	setupDataMigrationTests(userDataDir, createApp);
});

describe('Test', () => {
	before(async function () {
		const app = createApp();
		await app!.start();
		this.app = app;
	});

	after(async function () {
		await this.app.stop();
	});

	if (screenshotsPath) {
		afterEach(async function () {
			if (this.currentTest.state !== 'failed') {
				return;
			}

			const app = this.app as Application;
			const raw = await app.capturePage();
			const buffer = new Buffer(raw, 'base64');

			const name = this.currentTest.fullTitle().replace(/[^a-z0-9\-]/ig, '_');
			const screenshotPath = path.join(screenshotsPath, `${name}.png`);

			if (opts.log) {
				app.logger.log('*** Screenshot recorded:', screenshotPath);
			}

			fs.writeFileSync(screenshotPath, buffer);
		});
	}

	if (opts.log) {
		beforeEach(async function () {
			const app = this.app as Application;
			const title = this.currentTest.fullTitle();

			app.logger.log('*** Test start:', title);
		});
	}

	setupDataLossTests();
	setupDataExplorerTests();
	setupDataPreferencesTests();
	setupDataSearchTests();
	setupDataCSSTests();
	setupDataEditorTests();
	setupDataDebugTests();
	setupDataGitTests();
	setupDataStatusbarTests();
	setupDataExtensionTests();
	setupTerminalTests();
	setupDataMultirootTests();
	setupDataLocalizationTests();
});<|MERGE_RESOLUTION|>--- conflicted
+++ resolved
@@ -10,12 +10,8 @@
 import * as tmp from 'tmp';
 import * as rimraf from 'rimraf';
 import * as mkdirp from 'mkdirp';
-<<<<<<< HEAD
 import { Application } from './application';
-=======
 import { ncp } from 'ncp';
-import { Application, Quality } from './application';
->>>>>>> 65002463
 
 import { setup as setupDataMigrationTests } from './areas/workbench/data-migration.test';
 import { setup as setupDataLossTests } from './areas/workbench/data-loss.test';
@@ -81,24 +77,6 @@
 // }
 
 const userDataDir = path.join(testDataPath, 'd');
-
-<<<<<<< HEAD
-function getKeybindingPlatform(): string {
-	switch (process.platform) {
-		case 'darwin': return 'osx';
-		case 'win32': return 'win';
-		default: return process.platform;
-	}
-=======
-let quality: Quality;
-if (process.env.VSCODE_DEV === '1') {
-	quality = Quality.Dev;
-} else if (electronPath.indexOf('Code - Insiders') >= 0 /* macOS/Windows */ || electronPath.indexOf('code-insiders') /* Linux */ >= 0) {
-	quality = Quality.Insiders;
-} else {
-	quality = Quality.Stable;
->>>>>>> 65002463
-}
 
 function toUri(path: string): string {
 	if (process.platform === 'win32') {
