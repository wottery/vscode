--- conflicted
+++ resolved
@@ -221,7 +221,7 @@
 			name = paths.basename(resource.fsPath);
 		}
 
-		let description: string;
+
 		const hidePath = (options && options.hidePath) || (resource.scheme === Schemas.untitled && !this.untitledEditorService.hasAssociatedFilePath(resource));
 		if (!hidePath) {
 			let rootProvider: IWorkspaceFolderProvider;
@@ -234,20 +234,14 @@
 				rootProvider = this.contextService;
 			}
 
-<<<<<<< HEAD
-		const description = resource.scheme === 'file' || resource.scheme === 'untitled' ? getPathLabel(paths.dirname(resource.fsPath), rootProvider, this.environmentService) : resource.authority;
-
-		this.setLabel({
-			resource,
-			name: (options && options.hideLabel) ? void 0 : resources.basenameOrAuthority(resource),
-			description: !hidePath ? description : void 0
-		}, options);
-=======
-			description = getPathLabel(paths.dirname(resource.fsPath), rootProvider, this.environmentService);
-		}
-
-		this.setLabel({ resource, name, description }, options);
->>>>>>> cb1813d0
+			const description = resource.scheme === 'file' || resource.scheme === 'untitled' ? getPathLabel(paths.dirname(resource.fsPath), rootProvider, this.environmentService) : resource.authority;
+
+			this.setLabel({
+				resource,
+				name: (options && options.hideLabel) ? void 0 : resources.basenameOrAuthority(resource),
+				description: !hidePath ? description : void 0
+			}, options);
+		}
 	}
 }
 
